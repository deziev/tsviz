import * as tsviz from "./tsviz"; 

function main(args: string[]) {
    let switches = args.filter(a => a.indexOf("-") === 0);
    let nonSwitches = args.filter(a => a.indexOf("-") !== 0);
    
    if (nonSwitches.length < 1) {
        console.error(
            "Invalid number of arguments. Usage:\n" + 
            "  <switches> <sources filename/directory> <output.png>\n" +
            "Available switches:\n" +
            "  -dependencies: produces the modules' dependencies diagram\n" + 
            "  -r, recursive: include files in subdirectories (must be non-cyclic)");
        return;
    }
    
    let targetPath = nonSwitches.length > 0 ? nonSwitches[0] : "";
    let outputFilename = nonSwitches.length > 1 ? nonSwitches[1] : "diagram.png";

    let dependenciesOnly = switches.indexOf("-dependencies") >= 0; // dependencies or uml?
<<<<<<< HEAD
    tsviz.createGraph(targetPath, outputFilename, dependenciesOnly);
    console.log("Done");
=======
    let recursive = switches.indexOf("-r") >= 0 || switches.indexOf("-recursive") >= 0;
    tsviz.createGraph(targetPath, outputFilename, dependenciesOnly, recursive);
    console.log("done");
>>>>>>> 656d5fb4
}

export function run() {
    main(process.argv.slice(2));
}<|MERGE_RESOLUTION|>--- conflicted
+++ resolved
@@ -9,7 +9,7 @@
             "Invalid number of arguments. Usage:\n" + 
             "  <switches> <sources filename/directory> <output.png>\n" +
             "Available switches:\n" +
-            "  -dependencies: produces the modules' dependencies diagram\n" + 
+            "  -d, dependencies: produces the modules' dependencies diagram\n" + 
             "  -r, recursive: include files in subdirectories (must be non-cyclic)");
         return;
     }
@@ -17,15 +17,12 @@
     let targetPath = nonSwitches.length > 0 ? nonSwitches[0] : "";
     let outputFilename = nonSwitches.length > 1 ? nonSwitches[1] : "diagram.png";
 
-    let dependenciesOnly = switches.indexOf("-dependencies") >= 0; // dependencies or uml?
-<<<<<<< HEAD
-    tsviz.createGraph(targetPath, outputFilename, dependenciesOnly);
+    let dependenciesOnly = switches.indexOf("-d") >= 0 || switches.indexOf("-dependencies") >= 0; // dependencies or uml?
+    let recursive = switches.indexOf("-r") >= 0 || switches.indexOf("-recursive") >= 0;
+
+    tsviz.createGraph(targetPath, outputFilename, dependenciesOnly, recursive);
+
     console.log("Done");
-=======
-    let recursive = switches.indexOf("-r") >= 0 || switches.indexOf("-recursive") >= 0;
-    tsviz.createGraph(targetPath, outputFilename, dependenciesOnly, recursive);
-    console.log("done");
->>>>>>> 656d5fb4
 }
 
 export function run() {
